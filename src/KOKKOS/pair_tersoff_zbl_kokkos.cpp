--- conflicted
+++ resolved
@@ -26,11 +26,6 @@
 #include "kokkos.h"
 #include "math_const.h"
 #include "memory_kokkos.h"
-<<<<<<< HEAD
-#include "error.h"
-#include "atom_masks.h"
-#include "suffix.h"
-=======
 #include "neigh_list_kokkos.h"
 #include "neigh_request.h"
 #include "neighbor.h"
@@ -39,7 +34,6 @@
 
 #include <cmath>
 #include <cstring>
->>>>>>> d8b37601
 
 using namespace LAMMPS_NS;
 using namespace MathConst;
@@ -526,330 +520,7 @@
 template<class DeviceType>
 template<int NEIGHFLAG, int EVFLAG>
 KOKKOS_INLINE_FUNCTION
-<<<<<<< HEAD
-void PairTersoffZBLKokkos<DeviceType>::operator()(TagPairTersoffZBLComputeHalf<NEIGHFLAG,EVFLAG>, const int &ii) const {
-  EV_FLOAT ev;
-  this->template operator()<NEIGHFLAG,EVFLAG>(TagPairTersoffZBLComputeHalf<NEIGHFLAG,EVFLAG>(), ii, ev);
-}
-
-/* ---------------------------------------------------------------------- */
-
-template<class DeviceType>
-template<int NEIGHFLAG, int EVFLAG>
-KOKKOS_INLINE_FUNCTION
-void PairTersoffZBLKokkos<DeviceType>::operator()(TagPairTersoffZBLComputeFullA<NEIGHFLAG,EVFLAG>, const int &ii, EV_FLOAT& ev) const {
-
-  const int i = d_ilist[ii];
-  const X_FLOAT xtmp = x(i,0);
-  const X_FLOAT ytmp = x(i,1);
-  const X_FLOAT ztmp = x(i,2);
-  const int itype = type(i);
-
-  int j,k,jj,kk,jtype,ktype;
-  F_FLOAT rsq1, cutsq1, rsq2, cutsq2, rij, rik, bo_ij;
-  F_FLOAT fi[3], fj[3], fk[3];
-  X_FLOAT delx1, dely1, delz1, delx2, dely2, delz2;
-
-  //const AtomNeighborsConst d_neighbors_i = k_list.get_neighbors_const(i);
-  const int jnum = d_numneigh[i];
-
-  // repulsive
-
-  F_FLOAT f_x = 0.0;
-  F_FLOAT f_y = 0.0;
-  F_FLOAT f_z = 0.0;
-  for (jj = 0; jj < jnum; jj++) {
-    j = d_neighbors_short(i,jj);
-    j &= NEIGHMASK;
-    const int jtype = type(j);
-
-    const X_FLOAT delx = xtmp - x(j,0);
-    const X_FLOAT dely = ytmp - x(j,1);
-    const X_FLOAT delz = ztmp - x(j,2);
-    const F_FLOAT rsq = delx*delx + dely*dely + delz*delz;
-    const F_FLOAT cutsq = paramskk(itype,jtype,jtype).cutsq;
-
-    if (rsq > cutsq) continue;
-
-    // Tersoff repulsive portion
-
-    const F_FLOAT r = sqrt(rsq);
-    const F_FLOAT tmp_fce = ters_fc_k(itype,jtype,jtype,r);
-    const F_FLOAT tmp_fcd = ters_dfc(itype,jtype,jtype,r);
-    const F_FLOAT tmp_exp = exp(-paramskk(itype,jtype,jtype).lam1 * r);
-    const F_FLOAT frep_t = paramskk(itype,jtype,jtype).biga * tmp_exp *
-                          (tmp_fcd - tmp_fce*paramskk(itype,jtype,jtype).lam1);
-    const F_FLOAT eng_t = tmp_fce * paramskk(itype,jtype,jtype).biga * tmp_exp;
-
-    // ZBL repulsive portion
-
-    const F_FLOAT esq = pow(global_e,2.0);
-    const F_FLOAT a_ij = (0.8854*global_a_0) /
-            (pow(paramskk(itype,jtype,jtype).Z_i,0.23) + pow(paramskk(itype,jtype,jtype).Z_j,0.23));
-    const F_FLOAT premult = (paramskk(itype,jtype,jtype).Z_i * paramskk(itype,jtype,jtype).Z_j * esq)/
-            (4.0*MY_PI*global_epsilon_0);
-    const F_FLOAT r_ov_a = r/a_ij;
-    const F_FLOAT phi = 0.1818*exp(-3.2*r_ov_a) + 0.5099*exp(-0.9423*r_ov_a) +
-            0.2802*exp(-0.4029*r_ov_a) + 0.02817*exp(-0.2016*r_ov_a);
-    const F_FLOAT dphi = (1.0/a_ij) * (-3.2*0.1818*exp(-3.2*r_ov_a) -
-                              0.9423*0.5099*exp(-0.9423*r_ov_a) -
-                              0.4029*0.2802*exp(-0.4029*r_ov_a) -
-                              0.2016*0.02817*exp(-0.2016*r_ov_a));
-    const F_FLOAT frep_z = premult*-phi/rsq + premult*dphi/r;
-    const F_FLOAT eng_z = premult*(1.0/r)*phi;
-
-    // combine two parts with smoothing by Fermi-like function
-
-    F_FLOAT frep, eng;
-    frep = -(-fermi_d_k(itype,jtype,jtype,r) * eng_z +
-             (1.0 - fermi_k(itype,jtype,jtype,r))*frep_z +
-             fermi_d_k(itype,jtype,jtype,r)*eng_t + fermi_k(itype,jtype,jtype,r)*frep_t) / r;
-
-    if (eflag)
-      eng = (1.0 - fermi_k(itype,jtype,jtype,r)) * eng_z +
-              fermi_k(itype,jtype,jtype,r) * eng_t;
-
-    f_x += delx*frep;
-    f_y += dely*frep;
-    f_z += delz*frep;
-
-    if (EVFLAG) {
-      if (eflag)
-        ev.evdwl += 0.5*eng;
-      if (vflag_either || eflag_atom)
-        this->template ev_tally<NEIGHFLAG>(ev,i,j,eng,frep,delx,dely,delz);
-    }
-  }
-
-  // attractive: bond order
-
-  for (jj = 0; jj < jnum; jj++) {
-    j = d_neighbors_short(i,jj);
-    j &= NEIGHMASK;
-    jtype = type(j);
-
-    delx1 = xtmp - x(j,0);
-    dely1 = ytmp - x(j,1);
-    delz1 = ztmp - x(j,2);
-    rsq1 = delx1*delx1 + dely1*dely1 + delz1*delz1;
-    cutsq1 = paramskk(itype,jtype,jtype).cutsq;
-
-    bo_ij = 0.0;
-    if (rsq1 > cutsq1) continue;
-    rij = sqrt(rsq1);
-
-    for (kk = 0; kk < jnum; kk++) {
-      if (jj == kk) continue;
-      k = d_neighbors_short(i,kk);
-      k &= NEIGHMASK;
-      ktype = type(k);
-
-      delx2 = xtmp - x(k,0);
-      dely2 = ytmp - x(k,1);
-      delz2 = ztmp - x(k,2);
-      rsq2 = delx2*delx2 + dely2*dely2 + delz2*delz2;
-      cutsq2 = paramskk(itype,jtype,ktype).cutsq;
-
-      if (rsq2 > cutsq2) continue;
-      rik = sqrt(rsq2);
-      bo_ij += bondorder(itype,jtype,ktype,rij,delx1,dely1,delz1,rik,delx2,dely2,delz2);
-    }
-
-    // attractive: pairwise potential and force
-
-    const F_FLOAT fa = ters_fa_k(itype,jtype,jtype,rij);
-    const F_FLOAT dfa = ters_dfa(itype,jtype,jtype,rij);
-    const F_FLOAT bij = ters_bij_k(itype,jtype,jtype,bo_ij);
-    const F_FLOAT fatt = -0.5*bij * dfa / rij;
-    const F_FLOAT prefactor = 0.5*fa * ters_dbij(itype,jtype,jtype,bo_ij);
-    const F_FLOAT eng = 0.5*bij * fa;
-
-    f_x += delx1*fatt;
-    f_y += dely1*fatt;
-    f_z += delz1*fatt;
-
-    if (EVFLAG) {
-      if (eflag) ev.evdwl += 0.5*eng;
-      if (vflag_either || eflag_atom)
-        this->template ev_tally<NEIGHFLAG>(ev,i,j,eng,fatt,delx1,dely1,delz1);
-    }
-
-    // attractive: three-body force
-
-    for (kk = 0; kk < jnum; kk++) {
-      if (jj == kk) continue;
-      k = d_neighbors_short(i,kk);
-      k &= NEIGHMASK;
-      ktype = type(k);
-
-      delx2 = xtmp - x(k,0);
-      dely2 = ytmp - x(k,1);
-      delz2 = ztmp - x(k,2);
-      rsq2 = delx2*delx2 + dely2*dely2 + delz2*delz2;
-      cutsq2 = paramskk(itype,jtype,ktype).cutsq;
-
-      if (rsq2 > cutsq2) continue;
-      rik = sqrt(rsq2);
-      ters_dthb(itype,jtype,ktype,prefactor,rij,delx1,dely1,delz1,
-                rik,delx2,dely2,delz2,fi,fj,fk);
-
-      f_x += fi[0];
-      f_y += fi[1];
-      f_z += fi[2];
-
-      if (vflag_either) {
-        F_FLOAT delrij[3], delrik[3];
-        delrij[0] = -delx1; delrij[1] = -dely1; delrij[2] = -delz1;
-        delrik[0] = -delx2; delrik[1] = -dely2; delrik[2] = -delz2;
-        if (vflag_either) this->template v_tally3<NEIGHFLAG>(ev,i,j,k,fj,fk,delrij,delrik);
-      }
-    }
-  }
-  f(i,0) += f_x;
-  f(i,1) += f_y;
-  f(i,2) += f_z;
-}
-
-template<class DeviceType>
-template<int NEIGHFLAG, int EVFLAG>
-KOKKOS_INLINE_FUNCTION
-void PairTersoffZBLKokkos<DeviceType>::operator()(TagPairTersoffZBLComputeFullA<NEIGHFLAG,EVFLAG>, const int &ii) const {
-  EV_FLOAT ev;
-  this->template operator()<NEIGHFLAG,EVFLAG>(TagPairTersoffZBLComputeFullA<NEIGHFLAG,EVFLAG>(), ii, ev);
-}
-
-/* ---------------------------------------------------------------------- */
-
-template<class DeviceType>
-template<int NEIGHFLAG, int EVFLAG>
-KOKKOS_INLINE_FUNCTION
-void PairTersoffZBLKokkos<DeviceType>::operator()(TagPairTersoffZBLComputeFullB<NEIGHFLAG,EVFLAG>, const int &ii, EV_FLOAT& ev) const {
-
-  const int i = d_ilist[ii];
-  const X_FLOAT xtmp = x(i,0);
-  const X_FLOAT ytmp = x(i,1);
-  const X_FLOAT ztmp = x(i,2);
-  const int itype = type(i);
-
-  int j,k,jj,kk,jtype,ktype,j_jnum;
-  F_FLOAT rsq1, cutsq1, rsq2, cutsq2, rij, rik, bo_ij;
-  F_FLOAT fj[3], fk[3];
-  X_FLOAT delx1, dely1, delz1, delx2, dely2, delz2;
-
-  const int jnum = d_numneigh_short[i];
-
-  F_FLOAT f_x = 0.0;
-  F_FLOAT f_y = 0.0;
-  F_FLOAT f_z = 0.0;
-
-  // attractive: bond order
-
-  for (jj = 0; jj < jnum; jj++) {
-    j = d_neighbors_short(i,jj);
-    j &= NEIGHMASK;
-    if (j >= nlocal) continue;
-    jtype = type(j);
-
-    delx1 = x(j,0) - xtmp;
-    dely1 = x(j,1) - ytmp;
-    delz1 = x(j,2) - ztmp;
-    rsq1 = delx1*delx1 + dely1*dely1 + delz1*delz1;
-    cutsq1 = paramskk(jtype,itype,itype).cutsq;
-
-    bo_ij = 0.0;
-    if (rsq1 > cutsq1) continue;
-    rij = sqrt(rsq1);
-
-    j_jnum = d_numneigh_short[j];
-
-    for (kk = 0; kk < j_jnum; kk++) {
-      k = d_neighbors_short(j,kk);
-      if (k == i) continue;
-      k &= NEIGHMASK;
-      ktype = type(k);
-
-      delx2 = x(j,0) - x(k,0);
-      dely2 = x(j,1) - x(k,1);
-      delz2 = x(j,2) - x(k,2);
-      rsq2 = delx2*delx2 + dely2*dely2 + delz2*delz2;
-      cutsq2 = paramskk(jtype,itype,ktype).cutsq;
-
-      if (rsq2 > cutsq2) continue;
-      rik = sqrt(rsq2);
-      bo_ij += bondorder(jtype,itype,ktype,rij,delx1,dely1,delz1,rik,delx2,dely2,delz2);
-
-    }
-
-    // attractive: pairwise potential and force
-
-    const F_FLOAT fa = ters_fa_k(jtype,itype,itype,rij);
-    const F_FLOAT dfa = ters_dfa(jtype,itype,itype,rij);
-    const F_FLOAT bij = ters_bij_k(jtype,itype,itype,bo_ij);
-    const F_FLOAT fatt = -0.5*bij * dfa / rij;
-    const F_FLOAT prefactor = 0.5*fa * ters_dbij(jtype,itype,itype,bo_ij);
-    const F_FLOAT eng = 0.5*bij * fa;
-
-    f_x -= delx1*fatt;
-    f_y -= dely1*fatt;
-    f_z -= delz1*fatt;
-
-    if (EVFLAG) {
-      if (eflag)
-        ev.evdwl += 0.5 * eng;
-      if (vflag_either || eflag_atom)
-        this->template ev_tally<NEIGHFLAG>(ev,i,j,eng,fatt,delx1,dely1,delz1);
-    }
-
-    // attractive: three-body force
-
-    for (kk = 0; kk < j_jnum; kk++) {
-      k = d_neighbors_short(j,kk);
-      if (k == i) continue;
-      k &= NEIGHMASK;
-      ktype = type(k);
-
-      delx2 = x(j,0) - x(k,0);
-      dely2 = x(j,1) - x(k,1);
-      delz2 = x(j,2) - x(k,2);
-      rsq2 = delx2*delx2 + dely2*dely2 + delz2*delz2;
-      cutsq2 = paramskk(jtype,itype,ktype).cutsq;
-
-      if (rsq2 > cutsq2) continue;
-      rik = sqrt(rsq2);
-      ters_dthbj(jtype,itype,ktype,prefactor,rij,delx1,dely1,delz1,
-                rik,delx2,dely2,delz2,fj,fk);
-      f_x += fj[0];
-      f_y += fj[1];
-      f_z += fj[2];
-
-      if (vflag_either) {
-        F_FLOAT delrji[3], delrjk[3];
-        delrji[0] = -delx1; delrji[1] = -dely1; delrji[2] = -delz1;
-        delrjk[0] = -delx2; delrjk[1] = -dely2; delrjk[2] = -delz2;
-        if (vflag_either) v_tally3_atom(ev,i,j,k,fj,fk,delrji,delrjk);
-      }
-
-      const F_FLOAT fa_jk = ters_fa_k(jtype,ktype,itype,rik);
-      const F_FLOAT prefactor_jk = 0.5*fa_jk * ters_dbij(jtype,ktype,itype,bo_ij);
-      ters_dthbk(jtype,ktype,itype,prefactor_jk,rik,delx2,dely2,delz2,
-                rij,delx1,dely1,delz1,fk);
-      f_x += fk[0];
-      f_y += fk[1];
-      f_z += fk[2];
-    }
-  }
-  f(i,0) += f_x;
-  f(i,1) += f_y;
-  f(i,2) += f_z;
-}
-
-template<class DeviceType>
-template<int NEIGHFLAG, int EVFLAG>
-KOKKOS_INLINE_FUNCTION
-void PairTersoffZBLKokkos<DeviceType>::operator()(TagPairTersoffZBLComputeFullB<NEIGHFLAG,EVFLAG>, const int &ii) const {
-=======
 void PairTersoffZBLKokkos<DeviceType>::operator()(TagPairTersoffZBLCompute<NEIGHFLAG,EVFLAG>, const int &ii) const {
->>>>>>> d8b37601
   EV_FLOAT ev;
   this->template operator()<NEIGHFLAG,EVFLAG>(TagPairTersoffZBLCompute<NEIGHFLAG,EVFLAG>(), ii, ev);
 }
@@ -980,22 +651,6 @@
 KOKKOS_INLINE_FUNCTION
 double PairTersoffZBLKokkos<DeviceType>::ters_dbij(const Param& param, const F_FLOAT &bo) const
 {
-<<<<<<< HEAD
-  const F_FLOAT tmp = paramskk(i,j,k).beta * bo;
-  if (tmp > paramskk(i,j,k).c1) return paramskk(i,j,k).beta * -0.5*pow(tmp,-1.5);
-  if (tmp > paramskk(i,j,k).c2)
-    return paramskk(i,j,k).beta * (-0.5*pow(tmp,-1.5) *
-           // error in negligible 2nd term fixed 2/21/2022
-           //(1.0 - 0.5*(1.0 + 1.0/(2.0*paramskk(i,j,k).powern)) *
-           (1.0 - (1.0 + 1.0/(2.0*paramskk(i,j,k).powern)) *
-           pow(tmp,-paramskk(i,j,k).powern)));
-  if (tmp < paramskk(i,j,k).c4) return 0.0;
-  if (tmp < paramskk(i,j,k).c3)
-    return -0.5*paramskk(i,j,k).beta * pow(tmp,paramskk(i,j,k).powern-1.0);
-
-  const F_FLOAT tmp_n = pow(tmp,paramskk(i,j,k).powern);
-  return -0.5 * pow(1.0+tmp_n, -1.0-(1.0/(2.0*paramskk(i,j,k).powern)))*tmp_n / bo;
-=======
   const F_FLOAT tmp = param.beta * bo;
   const F_FLOAT factor = -0.5/sqrt(tmp*tmp*tmp); //pow(tmp,-1.5)
   if (tmp > param.c1) return param.beta * factor;
@@ -1011,7 +666,6 @@
 
   const F_FLOAT tmp_n = pow(tmp,param.powern);
   return -0.5 * pow(1.0+tmp_n, -1.0-(1.0/(2.0*param.powern)))*tmp_n / bo;
->>>>>>> d8b37601
 }
 
 /* ---------------------------------------------------------------------- */
