--- conflicted
+++ resolved
@@ -48,16 +48,10 @@
 using namespace LAMMPS_NS;
 using namespace MathConst;
 
-<<<<<<< HEAD
-#define DELTA 1
-#define EPSILON 1.0e-6
-#define EPS_ZCOORD 1.0e-12
-#define MAXLINE 256
-=======
 static constexpr int DELTA = 1;
 static constexpr double EPSILON = 1.0e-6;
+static constexpr double EPS_ZCOORD = 1.0e-12;
 static constexpr int MAXLINE = 256;
->>>>>>> 7d53f8d1
 
 /* ----------------------------------------------------------------------
    one instance per AtomVec style in style_atom.h
