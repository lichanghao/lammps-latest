/* ----------------------------------------------------------------------
   LAMMPS - Large-scale Atomic/Molecular Massively Parallel Simulator
   https://www.lammps.org/, Sandia National Laboratories
   LAMMPS development team: developers@lammps.org

   Copyright (2003) Sandia Corporation.  Under the terms of Contract
   DE-AC04-94AL85000 with Sandia Corporation, the U.S. Government retains
   certain rights in this software.  This software is distributed under
   the GNU General Public License.

   See the README file in the top-level LAMMPS directory.
------------------------------------------------------------------------- */

#include "fix_balance.h"

#include "atom.h"
#include "balance.h"
#include "comm.h"
#include "domain.h"
#include "error.h"
#include "fix_store_atom.h"
#include "force.h"
#include "irregular.h"
#include "kspace.h"
#include "modify.h"
#include "neighbor.h"
#include "pair.h"
#include "rcb.h"
#include "update.h"

#include <cstring>

using namespace LAMMPS_NS;
using namespace FixConst;

enum { SHIFT, BISECTION };

// clang-format off

/* ---------------------------------------------------------------------- */

FixBalance::FixBalance(LAMMPS *lmp, int narg, char **arg) :
  Fix(lmp, narg, arg), balance(nullptr), irregular(nullptr)
{
  if (narg < 6) error->all(FLERR,"Illegal fix balance command");

  box_change = BOX_CHANGE_DOMAIN;
  pre_exchange_migrate = 1;
  scalar_flag = 1;
  extscalar = 0;
  vector_flag = 1;
  size_vector = 3;
  extvector = 0;
  global_freq = 1;

  // parse required arguments

  int dimension = domain->dimension;

  nevery = utils::inumeric(FLERR,arg[3],false,lmp);
  if (nevery < 0) error->all(FLERR,"Illegal fix balance command");
  thresh = utils::numeric(FLERR,arg[4],false,lmp);

  reportonly = 0;
  if (strcmp(arg[5],"shift") == 0) {
    lbstyle = SHIFT;
  } else if (strcmp(arg[5],"rcb") == 0) {
    lbstyle = BISECTION;
  } else if (strcmp(arg[5],"report") == 0) {
    lbstyle = SHIFT;
    reportonly = 1;
  } else error->all(FLERR,"Unknown fix balance style {}", arg[5]);

  int iarg = 5;
  if (lbstyle == SHIFT) {
<<<<<<< HEAD
    if (iarg+4 > narg) error->all(FLERR,"Illegal fix balance command");
    const int blen = strlen(arg[iarg+1]);
    if (blen > Balance::BSTR_SIZE) error->all(FLERR,"Illegal balance command");
    memset(bstr, 0, Balance::BSTR_SIZE+1);
    memcpy(bstr,arg[iarg+1],blen);
    nitermax = utils::inumeric(FLERR,arg[iarg+2],false,lmp);
    if (nitermax <= 0) error->all(FLERR,"Illegal fix balance command");
    stopthresh = utils::numeric(FLERR,arg[iarg+3],false,lmp);
    if (stopthresh < 1.0) error->all(FLERR,"Illegal fix balance command");
    iarg += 4;
=======
    if (reportonly) {
      if (dimension == 2)
        bstr = "xy";
      else
        bstr = "xyz";
      nitermax = 5;
      stopthresh = 1.1;
      iarg++;
    } else {
      if (iarg+4 > narg) utils::missing_cmd_args(FLERR, "fix balance shift", error);
      bstr = arg[iarg+1];
      if (bstr.size() > Balance::BSTR_SIZE) error->all(FLERR,"Illegal fix balance shift command");
      nitermax = utils::inumeric(FLERR,arg[iarg+2],false,lmp);
      if (nitermax <= 0) error->all(FLERR,"Illegal fix balance command");
      stopthresh = utils::numeric(FLERR,arg[iarg+3],false,lmp);
      if (stopthresh < 1.0) error->all(FLERR,"Illegal fix balance command");
      iarg += 4;
    }
>>>>>>> 05e836f5

  } else if (lbstyle == BISECTION) {
    iarg++;
  }

  // error checks

  if (lbstyle == SHIFT) {
    const int blen = bstr.size();
    for (int i = 0; i < blen; i++) {
      if (bstr[i] != 'x' && bstr[i] != 'y' && bstr[i] != 'z')
        error->all(FLERR,"Fix balance shift string is invalid");
      if (bstr[i] == 'z' && dimension == 2)
        error->all(FLERR,"Fix balance shift string is invalid");
      for (int j = i+1; j < blen; j++)
        if (bstr[i] == bstr[j])
          error->all(FLERR,"Fix balance shift string is invalid");
    }
  }

  if (lbstyle == BISECTION && comm->style == Comm::BRICK)
    error->all(FLERR,"Fix balance rcb cannot be used with comm_style brick");

  // create instance of Balance class
  // if SHIFT, initialize it with params
  // process remaining optional args via Balance

  balance = new Balance(lmp);
  if (lbstyle == SHIFT) balance->shift_setup(bstr.c_str(),nitermax,thresh);
  balance->options(iarg,narg,arg,0);
  wtflag = balance->wtflag;
  sortflag = balance->sortflag;

  if (balance->varflag && nevery == 0)
    error->all(FLERR,"Fix balance nevery = 0 cannot be used with weight var");

  // create instance of Irregular class

  irregular = new Irregular(lmp);

  // only force reneighboring if nevery > 0

  if (nevery) force_reneighbor = 1;
  lastbalance = -1;
  next_reneighbor = -1;

  // compute initial outputs

  itercount = 0;
  pending = 0;
  imbfinal = imbprev = maxloadperproc = 0.0;
}

/* ---------------------------------------------------------------------- */

FixBalance::~FixBalance()
{
  delete balance;
  delete irregular;
}

/* ---------------------------------------------------------------------- */

int FixBalance::setmask()
{
  int mask = 0;
  mask |= PRE_EXCHANGE;
  mask |= PRE_NEIGHBOR;
  return mask;
}

/* ---------------------------------------------------------------------- */

void FixBalance::post_constructor()
{
  if (wtflag) balance->weight_storage(id);
}

/* ---------------------------------------------------------------------- */

void FixBalance::init()
{
  balance->init_imbalance(1);
}

/* ---------------------------------------------------------------------- */

void FixBalance::setup(int /*vflag*/)
{
  // compute final imbalance factor if setup_pre_exchange() invoked balancer
  // this is called at end of run setup, before output

  pre_neighbor();
}

/* ---------------------------------------------------------------------- */

void FixBalance::setup_pre_exchange()
{
  // do not allow rebalancing twice on same timestep
  // even if you wanted to, it can mess up elapsed time in ImbalanceTime

  if (update->ntimestep == lastbalance) return;
  lastbalance = update->ntimestep;

  // ensure atoms are in current box & update box via shrink-wrap
  // has to be be done before rebalance() invokes Irregular::migrate_atoms()
  //   since it requires atoms be inside simulation box
  //   even though pbc() will be done again in Verlet::run()
  // no exchange() since doesn't matter if atoms are assigned to correct procs

  if (domain->triclinic) domain->x2lamda(atom->nlocal);
  domain->pbc();
  domain->reset_box();
  if (domain->triclinic) domain->lamda2x(atom->nlocal);

  // perform a rebalance if threshold exceeded

  balance->set_weights();
  imbnow = balance->imbalance_factor(maxloadperproc);

  if (imbnow > thresh) rebalance();

  // next timestep to rebalance

  if (nevery) next_reneighbor = (update->ntimestep/nevery)*nevery + nevery;
}

/* ----------------------------------------------------------------------
   perform dynamic load balancing
------------------------------------------------------------------------- */

void FixBalance::pre_exchange()
{
  // return if not a rebalance timestep

  if (nevery && update->ntimestep < next_reneighbor) return;

  // do not allow rebalancing twice on same timestep
  // even if wanted to, can mess up elapsed time in ImbalanceTime

  if (update->ntimestep == lastbalance) return;
  lastbalance = update->ntimestep;

  // ensure atoms are in current box & update box via shrink-wrap
  // no exchange() since doesn't matter if atoms are assigned to correct procs

  if (domain->triclinic) domain->x2lamda(atom->nlocal);
  domain->pbc();
  domain->reset_box();
  if (domain->triclinic) domain->lamda2x(atom->nlocal);

  // perform a rebalance if threshold exceeded
  // if weight variable is used, wrap weight setting in clear/add compute

  if (balance->varflag) modify->clearstep_compute();
  balance->set_weights();
  if (balance->varflag) modify->addstep_compute(update->ntimestep + nevery);

  imbnow = balance->imbalance_factor(maxloadperproc);
  if (imbnow > thresh) rebalance();

  // next timestep to rebalance

  if (nevery) next_reneighbor = (update->ntimestep/nevery)*nevery + nevery;
}

/* ----------------------------------------------------------------------
   compute final imbalance factor based on nlocal after comm->exchange()
   only do this if rebalancing just occurred
------------------------------------------------------------------------- */

void FixBalance::pre_neighbor()
{
  if (!pending) return;
  imbfinal = balance->imbalance_factor(maxloadperproc);
  pending = 0;

  // set disable = 1, so weights no longer migrate with atoms

  if (wtflag) balance->fixstore->disable = 1;
}

/* ----------------------------------------------------------------------
   perform dynamic load balancing
------------------------------------------------------------------------- */

void FixBalance::rebalance()
{
  // return immediately if only reporting of the imbalance is requested

  if (reportonly) {
    imbprev = imbfinal = imbnow;
    return;
  }

  imbprev = imbnow;

  // invoke balancer and reset comm->uniform flag

  int *sendproc;
  if (lbstyle == SHIFT) {
    itercount = balance->shift();
    comm->layout = Comm::LAYOUT_NONUNIFORM;
  } else if (lbstyle == BISECTION) {
    sendproc = balance->bisection();
    comm->layout = Comm::LAYOUT_TILED;
  }

  // reset proc sub-domains

  if (domain->triclinic) domain->set_lamda_box();
  domain->set_local_box();

  // check and warn if any proc's subbox is smaller than neigh skin
  //   since may lead to lost atoms in comm->exchange()

  domain->subbox_too_small_check(neighbor->skin);

  // output of new decomposition

  if (balance->outflag) balance->dumpout(update->ntimestep);

  // move atoms to new processors via irregular()
  // for non-RCB only needed if migrate_check() says an atom moves too far
  // else allow caller's comm->exchange() to do it
  // set disable = 0, so weights migrate with atoms
  //   important to delay disable = 1 until after pre_neighbor imbfinal calc
  //   b/c atoms may migrate again in comm->exchange()
  // sortflag determines whether irregular sorts its
  //   comm messages for reproducibility
  //   if not, message order is random, atom order is non-deterministic

  if (domain->triclinic) domain->x2lamda(atom->nlocal);
  if (wtflag) balance->fixstore->disable = 0;
  if (lbstyle == BISECTION) irregular->migrate_atoms(sortflag,1,sendproc);
  else if (irregular->migrate_check()) irregular->migrate_atoms(sortflag);
  if (domain->triclinic) domain->lamda2x(atom->nlocal);

  // notify all classes that store distributed grids
  // so they can adjust to new proc sub-domains

  modify->reset_grid();
  if (force->pair) force->pair->reset_grid();
  if (force->kspace) force->kspace->reset_grid();

  // pending triggers pre_neighbor() to compute final imbalance factor
  // can only be done after atoms migrate in comm->exchange()

  pending = 1;
}

/* ----------------------------------------------------------------------
   return imbalance factor after last rebalance
------------------------------------------------------------------------- */

double FixBalance::compute_scalar()
{
  return imbfinal;
}

/* ----------------------------------------------------------------------
   return stats for last rebalance
------------------------------------------------------------------------- */

double FixBalance::compute_vector(int i)
{
  if (i == 0) return maxloadperproc;
  if (i == 1) return (double) itercount;
  return imbprev;
}

/* ----------------------------------------------------------------------
   return # of bytes of allocated memory
------------------------------------------------------------------------- */

double FixBalance::memory_usage()
{
  double bytes = irregular->memory_usage();
  if (balance->rcb) bytes += balance->rcb->memory_usage();
  return bytes;
}<|MERGE_RESOLUTION|>--- conflicted
+++ resolved
@@ -73,18 +73,6 @@
 
   int iarg = 5;
   if (lbstyle == SHIFT) {
-<<<<<<< HEAD
-    if (iarg+4 > narg) error->all(FLERR,"Illegal fix balance command");
-    const int blen = strlen(arg[iarg+1]);
-    if (blen > Balance::BSTR_SIZE) error->all(FLERR,"Illegal balance command");
-    memset(bstr, 0, Balance::BSTR_SIZE+1);
-    memcpy(bstr,arg[iarg+1],blen);
-    nitermax = utils::inumeric(FLERR,arg[iarg+2],false,lmp);
-    if (nitermax <= 0) error->all(FLERR,"Illegal fix balance command");
-    stopthresh = utils::numeric(FLERR,arg[iarg+3],false,lmp);
-    if (stopthresh < 1.0) error->all(FLERR,"Illegal fix balance command");
-    iarg += 4;
-=======
     if (reportonly) {
       if (dimension == 2)
         bstr = "xy";
@@ -103,7 +91,6 @@
       if (stopthresh < 1.0) error->all(FLERR,"Illegal fix balance command");
       iarg += 4;
     }
->>>>>>> 05e836f5
 
   } else if (lbstyle == BISECTION) {
     iarg++;
