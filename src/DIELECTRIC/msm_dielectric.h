/* -*- c++ -*- ----------------------------------------------------------
   LAMMPS - Large-scale Atomic/Molecular Massively Parallel Simulator
   https://www.lammps.org/ Sandia National Laboratories
   Steve Plimpton, sjplimp@sandia.gov

   Copyright (2003) Sandia Corporation.  Under the terms of Contract
   DE-AC04-94AL85000 with Sandia Corporation, the U.S. Government retains
   certain rights in this software.  This software is distributed under
   the GNU General Public License.

   See the README file in the top-level LAMMPS directory.
------------------------------------------------------------------------- */

#ifdef KSPACE_CLASS
// clang-format off
KSpaceStyle(msm/dielectric,MSMDielectric);
// clang-format on
#else

#ifndef LMP_MSM_DIELECTRIC_H
#define LMP_MSM_DIELECTRIC_H

#include "msm.h"

namespace LAMMPS_NS {

class MSMDielectric : public MSM {
 public:
  MSMDielectric(class LAMMPS *);
  ~MSMDielectric() override;
  void init() override;
  void compute(int, int) override;
<<<<<<< HEAD
  void fieldforce();
=======
>>>>>>> e3222a4b

  double **efield;
  double *phi;

 protected:
  void fieldforce() override;
  class AtomVecDielectric *avec;
};

}    // namespace LAMMPS_NS

#endif
#endif

/* ERROR/WARNING messages:

E: Illegal ... command

Self-explanatory.  Check the input script syntax and compare to the
documentation for the command.  You can use -echo screen as a
command-line option when running LAMMPS to see the offending line.

*/<|MERGE_RESOLUTION|>--- conflicted
+++ resolved
@@ -30,10 +30,6 @@
   ~MSMDielectric() override;
   void init() override;
   void compute(int, int) override;
-<<<<<<< HEAD
-  void fieldforce();
-=======
->>>>>>> e3222a4b
 
   double **efield;
   double *phi;
