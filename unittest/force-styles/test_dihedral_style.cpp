--- conflicted
+++ resolved
@@ -27,10 +27,7 @@
 #include "compute.h"
 #include "dihedral.h"
 #include "exceptions.h"
-<<<<<<< HEAD
-=======
 #include "fix.h"
->>>>>>> 05e836f5
 #include "fmt/format.h"
 #include "force.h"
 #include "info.h"
@@ -66,11 +63,7 @@
 
 LAMMPS *init_lammps(LAMMPS::argv &args, const TestConfig &cfg, const bool newton = true)
 {
-<<<<<<< HEAD
-    LAMMPS *lmp = new LAMMPS(args, MPI_COMM_WORLD);
-=======
     auto *lmp = new LAMMPS(args, MPI_COMM_WORLD);
->>>>>>> 05e836f5
 
     // check if prerequisite styles are available
     Info *info = new Info(lmp);
